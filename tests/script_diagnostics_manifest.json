--- conflicted
+++ resolved
@@ -1,4 +1,4 @@
-<<<<<<< HEAD
+
 {
   "diagnostics": {
     "autoload_rng_manager": "res://tests/diagnostics/autoload_rng_manager_diagnostic.gd",
@@ -10,5 +10,3 @@
     "utils_array_utils": "res://tests/diagnostics/utils_array_utils_diagnostic.gd"
   }
 }
-=======
->>>>>>> c2c619b6

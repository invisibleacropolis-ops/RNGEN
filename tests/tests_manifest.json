{
  "suites": [
    {
      "name": "Generator Strategy Suite",
      "path": "res://name_generator/tests/test_generator_strategy.gd"
    },
    {
      "name": "Hybrid Strategy Suite",
      "path": "res://name_generator/tests/test_hybrid_strategy.gd"
    },
    {
      "name": "Debug RNG Suite",
      "path": "res://name_generator/tests/test_debug_rng.gd"
    },
    {
      "name": "RNG Processor Suite",
      "path": "res://name_generator/tests/test_rng_processor.gd"
    },
    {
      "name": "RNG Processor Headless Suite",
      "path": "res://tests/test_rng_processor_headless.gd"
    },
    {
      "name": "Name Generator Diagnostic",
      "path": "res://tests/diagnostics/name_generator_diagnostic.gd",
      "id": "name_generator"
    },
    {
      "name": "RNG Stream Router Diagnostic",
      "path": "res://tests/diagnostics/rng_stream_router_diagnostic.gd"
    },
    {
      "name": "Name Generator RNG Manager Diagnostic",
      "path": "res://tests/diagnostics/name_generator_rng_manager_diagnostic.gd",
      "id": "ng_rng_manager"
    }
  ],
  "diagnostics": [
    {
      "id": "utils_array_utils",
      "path": "res://tests/diagnostics/utils_array_utils_diagnostic.gd"
<<<<<<< HEAD
    },
    {
      "id": "wordlist_strategy",
      "path": "res://tests/diagnostics/wordlist_strategy_diagnostic.gd"
=======

    },
    {
      "id": "syllable_chain_strategy",
      "path": "res://tests/diagnostics/syllable_chain_strategy_diagnostic.gd"
>>>>>>> c29e5fd5
    }
  ]
}<|MERGE_RESOLUTION|>--- conflicted
+++ resolved
@@ -39,18 +39,16 @@
     {
       "id": "utils_array_utils",
       "path": "res://tests/diagnostics/utils_array_utils_diagnostic.gd"
-<<<<<<< HEAD
+
     },
     {
       "id": "wordlist_strategy",
       "path": "res://tests/diagnostics/wordlist_strategy_diagnostic.gd"
-=======
 
     },
     {
       "id": "syllable_chain_strategy",
       "path": "res://tests/diagnostics/syllable_chain_strategy_diagnostic.gd"
->>>>>>> c29e5fd5
     }
   ]
 }
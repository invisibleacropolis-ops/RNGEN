{
  "suites": [
    {
      "name": "Generator Strategy Suite",
      "path": "res://name_generator/tests/test_generator_strategy.gd"
    },
    {
      "name": "Hybrid Strategy Suite",
      "path": "res://name_generator/tests/test_hybrid_strategy.gd"
    },
    {
      "name": "Debug RNG Suite",
      "path": "res://name_generator/tests/test_debug_rng.gd"
    },
    {
      "name": "RNG Processor Suite",
      "path": "res://name_generator/tests/test_rng_processor.gd"
    },
    {
      "name": "RNG Processor Headless Suite",
      "path": "res://tests/test_rng_processor_headless.gd"
    },
    {
      "name": "Name Generator Diagnostic",
      "path": "res://tests/diagnostics/name_generator_diagnostic.gd",
      "id": "name_generator"
    },
    {
      "name": "RNG Stream Router Diagnostic",
      "path": "res://tests/diagnostics/rng_stream_router_diagnostic.gd"
    },
    {
      "name": "Name Generator RNG Manager Diagnostic",
      "path": "res://tests/diagnostics/name_generator_rng_manager_diagnostic.gd",
      "id": "ng_rng_manager"
    }
  ],
  "diagnostics": [
    {
      "id": "utils_array_utils",
      "path": "res://tests/diagnostics/utils_array_utils_diagnostic.gd"
<<<<<<< HEAD
    },
    {
      "id": "deterministic_array_utils",
      "path": "res://tests/diagnostics/deterministic_array_utils_diagnostic.gd"
=======

    },
    {
      "id": "wordlist_strategy",
      "path": "res://tests/diagnostics/wordlist_strategy_diagnostic.gd"

    },
    {
      "id": "syllable_chain_strategy",
      "path": "res://tests/diagnostics/syllable_chain_strategy_diagnostic.gd"
>>>>>>> 3faf97a5
    }
  ]
}<|MERGE_RESOLUTION|>--- conflicted
+++ resolved
@@ -39,12 +39,12 @@
     {
       "id": "utils_array_utils",
       "path": "res://tests/diagnostics/utils_array_utils_diagnostic.gd"
-<<<<<<< HEAD
+
     },
     {
       "id": "deterministic_array_utils",
       "path": "res://tests/diagnostics/deterministic_array_utils_diagnostic.gd"
-=======
+
 
     },
     {
@@ -55,7 +55,7 @@
     {
       "id": "syllable_chain_strategy",
       "path": "res://tests/diagnostics/syllable_chain_strategy_diagnostic.gd"
->>>>>>> 3faf97a5
+
     }
   ]
 }